
# FastAPI and web server

fastapi==0.104.1
uvicorn[standard]==0.24.0
python-multipart==0.0.6

# Azure AI Services

azure-ai-formrecognizer==3.3.2
azure-cognitiveservices-vision-computervision==0.9.0
azure-search-documents==11.4.0
azure-identity==1.15.0
azure-keyvault-secrets==4.7.0
azure-storage-blob==12.19.0
openai==1.3.7

# Audio/Video Processing
azure-cognitiveservices-speech==1.34.0
moviepy==1.0.3
librosa==0.10.1
soundfile==0.12.1

# Document Processing
pypdf2==3.0.1
python-docx==1.1.0
python-pptx==0.6.23
pillow==10.1.0

# Data Processing & ML
numpy==1.25.2
pandas==2.1.4
scikit-learn==1.3.2

# HTTP & API
httpx==0.25.2
aiofiles==23.2.1
pydantic==2.5.0
pydantic-settings==2.1.0

# Logging & Monitoring

azure-ai-formrecognizer==3.3.1
azure-ai-textanalytics==5.3.0
azure-cognitiveservices-vision-computervision==0.9.0
azure-search-documents==11.4.0
openai==1.3.7
azure-identity==1.15.0
azure-core==1.29.5
azure-storage-blob==12.19.0

# Data processing
pandas==2.1.4
numpy==1.24.4
pypdf==3.17.4
python-docx==1.1.0
Pillow==10.1.0
langchain==0.0.350
langchain-openai==0.0.2

# Caching and database
redis==5.0.1
redis-py-cluster==2.1.3

# HTTP and networking
httpx==0.25.2
aiohttp==3.9.1
requests==2.31.0

# Configuration and environment
python-dotenv==1.0.0
pydantic==2.5.2
pydantic-settings==2.1.0

# Logging and monitoring

structlog==23.2.0
prometheus-client==0.19.0

# Security

python-jose[cryptography]==3.3.0
passlib[bcrypt]==1.7.4

# Environment & Configuration
python-dotenv==1.0.0
<<<<<<< HEAD
=======

>>>>>>> 898ce384
cryptography==41.0.8
python-jose[cryptography]==3.3.0

# Rate limiting
slowapi==0.1.9

# Testing
pytest==7.4.3
pytest-asyncio==0.21.1
pytest-cov==4.1.0
httpx==0.25.2

<<<<<<< HEAD
=======

>>>>>>> 898ce384
# Development
black==23.11.0
isort==5.12.0
flake8==6.1.0
mypy==1.7.1

# Development tools
black==23.11.0
isort==5.12.0
flake8==6.1.0
mypy==1.7.1

# Utilities
tenacity==8.2.3
tqdm==4.66.1
<<<<<<< HEAD

click==8.1.7
=======
click==8.1.7
>>>>>>> 898ce384
<|MERGE_RESOLUTION|>--- conflicted
+++ resolved
@@ -84,10 +84,7 @@
 
 # Environment & Configuration
 python-dotenv==1.0.0
-<<<<<<< HEAD
-=======
 
->>>>>>> 898ce384
 cryptography==41.0.8
 python-jose[cryptography]==3.3.0
 
@@ -100,10 +97,6 @@
 pytest-cov==4.1.0
 httpx==0.25.2
 
-<<<<<<< HEAD
-=======
-
->>>>>>> 898ce384
 # Development
 black==23.11.0
 isort==5.12.0
@@ -119,9 +112,4 @@
 # Utilities
 tenacity==8.2.3
 tqdm==4.66.1
-<<<<<<< HEAD
-
 click==8.1.7
-=======
-click==8.1.7
->>>>>>> 898ce384
